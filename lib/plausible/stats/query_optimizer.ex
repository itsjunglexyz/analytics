--- conflicted
+++ resolved
@@ -46,19 +46,12 @@
 
   defp pipeline() do
     [
-<<<<<<< HEAD
       &expand_segments_to_filters/2,
       &update_group_by_time/2,
       &add_missing_order_by/2,
       &update_time_in_order_by/2,
-      &extend_hostname_filters_to_visit/2
-=======
-      &update_group_by_time/1,
-      &add_missing_order_by/1,
-      &update_time_in_order_by/1,
-      &extend_hostname_filters_to_visit/1,
-      &remove_revenue_metrics_if_unavailable/1
->>>>>>> 45bcf55d
+      &extend_hostname_filters_to_visit/2,
+      &remove_revenue_metrics_if_unavailable/2
     ]
   end
 
@@ -185,7 +178,6 @@
     )
   end
 
-<<<<<<< HEAD
   defp expand_segments_to_filters(query, opts) do
     if Filters.Segments.has_segment_filters?(query.filters) do
       get_available_segments = Keyword.fetch!(opts, :get_available_segments)
@@ -201,17 +193,19 @@
     else
       query
     end
-=======
+  end
+
   on_ee do
-    defp remove_revenue_metrics_if_unavailable(query) do
+    defp remove_revenue_metrics_if_unavailable(query, _opts) do
       if query.remove_unavailable_revenue_metrics and map_size(query.revenue_currencies) == 0 do
-        Query.set(query, metrics: query.metrics -- Plausible.Stats.Goal.Revenue.revenue_metrics())
+        Query.set(query,
+          metrics: query.metrics -- Plausible.Stats.Goal.Revenue.revenue_metrics()
+        )
       else
         query
       end
     end
   else
-    defp remove_revenue_metrics_if_unavailable(query), do: query
->>>>>>> 45bcf55d
+    defp remove_revenue_metrics_if_unavailable(query, _opts), do: query
   end
 end