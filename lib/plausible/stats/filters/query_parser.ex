defmodule Plausible.Stats.Filters.QueryParser do
  @moduledoc false

  use Plausible

  alias Plausible.Stats.{TableDecider, Filters, Metrics, DateTimeRange, JSONSchema}
  alias Plausible.Stats.Filters.FiltersParser
  alias Plausible.Helpers.ListTraverse

  @default_include %{
    imports: false,
    time_labels: false,
    total_rows: false,
    comparisons: nil
  }

  @default_pagination %{
    limit: 10_000,
    offset: 0
  }

  def default_include(), do: @default_include

  def parse(site, schema_type, params, now \\ nil) when is_map(params) do
    {now, date} =
      if now do
        {now, DateTime.shift_zone!(now, site.timezone) |> DateTime.to_date()}
      else
        {DateTime.utc_now(:second), today(site)}
      end

    with :ok <- JSONSchema.validate(schema_type, params),
         {:ok, date} <- parse_date(site, Map.get(params, "date"), date),
         {:ok, raw_time_range} <-
           parse_time_range(site, Map.get(params, "date_range"), date, now),
         utc_time_range = raw_time_range |> DateTimeRange.to_timezone("Etc/UTC"),
         {:ok, metrics} <- parse_metrics(Map.get(params, "metrics", [])),
         {:ok, filters} <- FiltersParser.parse_filters(Map.get(params, "filters", [])),
         {:ok, dimensions} <- parse_dimensions(Map.get(params, "dimensions", [])),
         {:ok, order_by} <- parse_order_by(Map.get(params, "order_by")),
         {:ok, include} <- parse_include(site, Map.get(params, "include", %{})),
         {:ok, pagination} <- parse_pagination(Map.get(params, "pagination", %{})),
         {preloaded_goals, revenue_currencies} <-
           preload_needed_goals(site, metrics, filters, dimensions),
         query = %{
           metrics: metrics,
           filters: filters,
           utc_time_range: utc_time_range,
           dimensions: dimensions,
           order_by: order_by,
           timezone: site.timezone,
           include: include,
           pagination: pagination,
           preloaded_goals: preloaded_goals,
           revenue_currencies: revenue_currencies
         },
         :ok <- validate_order_by(query),
         :ok <- validate_custom_props_access(site, query),
         :ok <- validate_toplevel_only_filter_dimension(query),
         :ok <- validate_special_metrics_filters(query),
         :ok <- validate_filtered_goals_exist(query),
<<<<<<< HEAD
         :ok <- validate_segments_allowed(site, query, %{}),
=======
         :ok <- validate_revenue_metrics_access(site, query),
>>>>>>> 45bcf55d
         :ok <- validate_metrics(query),
         :ok <- validate_include(query) do
      {:ok, query}
    end
  end

  def parse_date_range_pair(site, [from, to]) when is_binary(from) and is_binary(to) do
    with {:ok, date_range} <- date_range_from_date_strings(site, from, to) do
      {:ok, date_range |> DateTimeRange.to_timezone("Etc/UTC")}
    end
  end

  def parse_date_range_pair(_site, unknown), do: {:error, "Invalid date_range '#{i(unknown)}'."}

  defp parse_metrics(metrics) when is_list(metrics) do
    ListTraverse.parse_list(metrics, &parse_metric/1)
  end

  defp parse_metric(metric_str) do
    case Metrics.from_string(metric_str) do
      {:ok, metric} -> {:ok, metric}
      _ -> {:error, "Unknown metric '#{i(metric_str)}'."}
    end
  end

  defp parse_date(_site, date_string, _date) when is_binary(date_string) do
    case Date.from_iso8601(date_string) do
      {:ok, date} -> {:ok, date}
      _ -> {:error, "Invalid date '#{date_string}'."}
    end
  end

  defp parse_date(_site, _date_string, date) do
    {:ok, date}
  end

  defp parse_time_range(_site, date_range, _date, now) when date_range in ["realtime", "30m"] do
    duration_minutes =
      case date_range do
        "realtime" -> 5
        "30m" -> 30
      end

    first_datetime = DateTime.shift(now, minute: -duration_minutes)
    last_datetime = DateTime.shift(now, second: 5)

    {:ok, DateTimeRange.new!(first_datetime, last_datetime)}
  end

  defp parse_time_range(site, "day", date, _now) do
    {:ok, DateTimeRange.new!(date, date, site.timezone)}
  end

  defp parse_time_range(site, "7d", date, _now) do
    first = date |> Date.add(-6)
    {:ok, DateTimeRange.new!(first, date, site.timezone)}
  end

  defp parse_time_range(site, "30d", date, _now) do
    first = date |> Date.add(-30)
    {:ok, DateTimeRange.new!(first, date, site.timezone)}
  end

  defp parse_time_range(site, "month", date, _now) do
    last = date |> Date.end_of_month()
    first = last |> Date.beginning_of_month()
    {:ok, DateTimeRange.new!(first, last, site.timezone)}
  end

  defp parse_time_range(site, "6mo", date, _now) do
    last = date |> Date.end_of_month()

    first =
      last
      |> Date.shift(month: -5)
      |> Date.beginning_of_month()

    {:ok, DateTimeRange.new!(first, last, site.timezone)}
  end

  defp parse_time_range(site, "12mo", date, _now) do
    last = date |> Date.end_of_month()

    first =
      last
      |> Date.shift(month: -11)
      |> Date.beginning_of_month()

    {:ok, DateTimeRange.new!(first, last, site.timezone)}
  end

  defp parse_time_range(site, "year", date, _now) do
    last = date |> Timex.end_of_year()
    first = last |> Timex.beginning_of_year()
    {:ok, DateTimeRange.new!(first, last, site.timezone)}
  end

  defp parse_time_range(site, "all", date, _now) do
    start_date = Plausible.Sites.stats_start_date(site) || date

    {:ok, DateTimeRange.new!(start_date, date, site.timezone)}
  end

  defp parse_time_range(site, [from, to], _date, _now) when is_binary(from) and is_binary(to) do
    case date_range_from_date_strings(site, from, to) do
      {:ok, date_range} -> {:ok, date_range}
      {:error, _} -> date_range_from_timestamps(from, to)
    end
  end

  defp parse_time_range(_site, unknown, _date, _now),
    do: {:error, "Invalid date_range '#{i(unknown)}'."}

  defp date_range_from_date_strings(site, from, to) do
    with {:ok, from_date} <- Date.from_iso8601(from),
         {:ok, to_date} <- Date.from_iso8601(to) do
      {:ok, DateTimeRange.new!(from_date, to_date, site.timezone)}
    end
  end

  defp date_range_from_timestamps(from, to) do
    with {:ok, from_datetime, _offset} <- DateTime.from_iso8601(from),
         {:ok, to_datetime, _offset} <- DateTime.from_iso8601(to) do
      {:ok, DateTimeRange.new!(from_datetime, to_datetime)}
    else
      _ -> {:error, "Invalid date_range '#{i([from, to])}'."}
    end
  end

  defp today(site), do: DateTime.now!(site.timezone) |> DateTime.to_date()

  defp parse_dimensions(dimensions) when is_list(dimensions) do
    ListTraverse.parse_list(
      dimensions,
      &parse_dimension_entry(&1, "Invalid dimensions '#{i(dimensions)}'")
    )
  end

  defp parse_order_by(order_by) when is_list(order_by) do
    ListTraverse.parse_list(order_by, &parse_order_by_entry/1)
  end

  defp parse_order_by(nil), do: {:ok, nil}
  defp parse_order_by(order_by), do: {:error, "Invalid order_by '#{i(order_by)}'."}

  defp parse_order_by_entry(entry) do
    with {:ok, value} <- parse_metric_or_dimension(entry),
         {:ok, order_direction} <- parse_order_direction(entry) do
      {:ok, {value, order_direction}}
    end
  end

  defp parse_dimension_entry(key, error_message) do
    case {
      parse_time(key),
      FiltersParser.parse_filter_key_string(key)
    } do
      {{:ok, time}, _} -> {:ok, time}
      {_, {:ok, filter_key}} -> {:ok, filter_key}
      _ -> {:error, error_message}
    end
  end

  defp parse_metric_or_dimension([value, _] = entry) do
    case {
      parse_time(value),
      parse_metric(value),
      FiltersParser.parse_filter_key_string(value)
    } do
      {{:ok, time}, _, _} -> {:ok, time}
      {_, {:ok, metric}, _} -> {:ok, metric}
      {_, _, {:ok, dimension}} -> {:ok, dimension}
      _ -> {:error, "Invalid order_by entry '#{i(entry)}'."}
    end
  end

  defp parse_time("time"), do: {:ok, "time"}
  defp parse_time("time:hour"), do: {:ok, "time:hour"}
  defp parse_time("time:day"), do: {:ok, "time:day"}
  defp parse_time("time:week"), do: {:ok, "time:week"}
  defp parse_time("time:month"), do: {:ok, "time:month"}
  defp parse_time(_), do: :error

  defp parse_order_direction([_, "asc"]), do: {:ok, :asc}
  defp parse_order_direction([_, "desc"]), do: {:ok, :desc}
  defp parse_order_direction(entry), do: {:error, "Invalid order_by entry '#{i(entry)}'."}

  defp parse_include(site, include) when is_map(include) do
    parsed =
      include
      |> atomize_keys()
      |> update_comparisons_date_range(site)

    with {:ok, include} <- parsed do
      {:ok, Map.merge(@default_include, include)}
    end
  end

  defp update_comparisons_date_range(%{comparisons: %{date_range: date_range}} = include, site) do
    with {:ok, parsed_date_range} <- parse_date_range_pair(site, date_range) do
      {:ok, put_in(include, [:comparisons, :date_range], parsed_date_range)}
    end
  end

  defp update_comparisons_date_range(include, _site), do: {:ok, include}

  defp parse_pagination(pagination) when is_map(pagination) do
    {:ok, Map.merge(@default_pagination, atomize_keys(pagination))}
  end

  defp atomize_keys(map) when is_map(map) do
    Map.new(map, fn {key, value} ->
      key = String.to_existing_atom(key)
      {key, atomize_keys(value)}
    end)
  end

  defp atomize_keys(value), do: value

  defp validate_order_by(query) do
    if query.order_by do
      valid_values = query.metrics ++ query.dimensions

      invalid_entry =
        Enum.find(query.order_by, fn {value, _direction} ->
          not Enum.member?(valid_values, value)
        end)

      case invalid_entry do
        nil ->
          :ok

        _ ->
          {:error,
           "Invalid order_by entry '#{i(invalid_entry)}'. Entry is not a queried metric or dimension."}
      end
    else
      :ok
    end
  end

  def preload_needed_goals(site, metrics, filters, dimensions) do
    goal_filters? =
      Enum.any?(filters, fn [_, filter_key | _rest] -> filter_key == "event:goal" end)

    if goal_filters? or Enum.member?(dimensions, "event:goal") do
      goals = Plausible.Goals.Filters.preload_needed_goals(site, filters)

      {
        goals,
        preload_revenue_currencies(site, goals, metrics, dimensions)
      }
    else
      {[], %{}}
    end
  end

  @only_toplevel ["event:goal", "event:hostname"]
  defp validate_toplevel_only_filter_dimension(query) do
    not_toplevel = Filters.dimensions_used_in_filters(query.filters, min_depth: 1)

    if Enum.any?(not_toplevel, &(&1 in @only_toplevel)) do
      {:error,
       "Invalid filters. Dimension `#{List.first(not_toplevel)}` can only be filtered at the top level."}
    else
      :ok
    end
  end

  @special_metrics [:conversion_rate, :group_conversion_rate]
  defp validate_special_metrics_filters(query) do
    special_metric? = Enum.any?(@special_metrics, &(&1 in query.metrics))

    deep_custom_property? =
      query.filters
      |> Filters.dimensions_used_in_filters(min_depth: 1)
      |> Enum.any?(fn dimension -> String.starts_with?(dimension, "event:props:") end)

    if special_metric? and deep_custom_property? do
      {:error,
       "Invalid filters. When `conversion_rate` or `group_conversion_rate` metrics are used, custom property filters can only be used on top level."}
    else
      :ok
    end
  end

  defp validate_segments_allowed(_site, _query, _available_segments) do
    :ok
  end

  defp validate_filtered_goals_exist(query) do
    # Note: Only works since event:goal is allowed as a top level filter
    goal_filter_clauses =
      Enum.flat_map(query.filters, fn
        [:is, "event:goal", clauses] -> clauses
        _ -> []
      end)

    if length(goal_filter_clauses) > 0 do
      ListTraverse.validate_list(
        goal_filter_clauses,
        &validate_goal_filter(&1, query.preloaded_goals)
      )
    else
      :ok
    end
  end

  on_ee do
    alias Plausible.Stats.Goal.Revenue

    defdelegate preload_revenue_currencies(site, preloaded_goals, metrics, dimensions),
      to: Plausible.Stats.Goal.Revenue

    defp validate_revenue_metrics_access(site, query) do
      if Revenue.requested?(query.metrics) and not Revenue.available?(site) do
        {:error, "The owner of this site does not have access to the revenue metrics feature."}
      else
        :ok
      end
    end
  else
    defp preload_revenue_currencies(_site, _preloaded_goals, _metrics, _dimensions), do: %{}

    defp validate_revenue_metrics_access(_site, _query), do: :ok
  end

  defp validate_goal_filter(clause, configured_goals) do
    configured_goal_names =
      Enum.map(configured_goals, fn goal -> Plausible.Goal.display_name(goal) end)

    if Enum.member?(configured_goal_names, clause) do
      :ok
    else
      {:error,
       "The goal `#{clause}` is not configured for this site. Find out how to configure goals here: https://plausible.io/docs/stats-api#filtering-by-goals"}
    end
  end

  defp validate_custom_props_access(site, query) do
    allowed_props = Plausible.Props.allowed_for(site, bypass_setup?: true)

    validate_custom_props_access(site, query, allowed_props)
  end

  defp validate_custom_props_access(_site, _query, :all), do: :ok

  defp validate_custom_props_access(_site, query, allowed_props) do
    valid? =
      query.filters
      |> Filters.dimensions_used_in_filters()
      |> Enum.concat(query.dimensions)
      |> Enum.all?(fn
        "event:props:" <> prop -> prop in allowed_props
        _ -> true
      end)

    if valid? do
      :ok
    else
      {:error, "The owner of this site does not have access to the custom properties feature."}
    end
  end

  defp validate_metrics(query) do
    with :ok <- ListTraverse.validate_list(query.metrics, &validate_metric(&1, query)) do
      validate_no_metrics_filters_conflict(query)
    end
  end

  defp validate_metric(metric, query) when metric in [:conversion_rate, :group_conversion_rate] do
    if Enum.member?(query.dimensions, "event:goal") or
         Filters.filtering_on_dimension?(query.filters, "event:goal") do
      :ok
    else
      {:error, "Metric `#{metric}` can only be queried with event:goal filters or dimensions."}
    end
  end

  defp validate_metric(:views_per_visit = metric, query) do
    cond do
      Filters.filtering_on_dimension?(query.filters, "event:page") ->
        {:error, "Metric `#{metric}` cannot be queried with a filter on `event:page`."}

      length(query.dimensions) > 0 ->
        {:error, "Metric `#{metric}` cannot be queried with `dimensions`."}

      true ->
        :ok
    end
  end

  defp validate_metric(_, _), do: :ok

  defp validate_no_metrics_filters_conflict(query) do
    {_event_metrics, sessions_metrics, _other_metrics} =
      TableDecider.partition_metrics(query.metrics, query)

    if Enum.empty?(sessions_metrics) or
         not event_dimensions_not_allowing_session_metrics?(query.dimensions) do
      :ok
    else
      {:error,
       "Session metric(s) `#{sessions_metrics |> Enum.join(", ")}` cannot be queried along with event dimensions."}
    end
  end

  defp event_dimensions_not_allowing_session_metrics?(dimensions) do
    Enum.any?(dimensions, fn
      "event:page" -> false
      "event:" <> _ -> true
      _ -> false
    end)
  end

  defp validate_include(query) do
    time_dimension? = Enum.any?(query.dimensions, &String.starts_with?(&1, "time"))

    if query.include.time_labels and not time_dimension? do
      {:error, "Invalid include.time_labels: requires a time dimension."}
    else
      :ok
    end
  end

  defp i(value), do: inspect(value, charlists: :as_lists)
end<|MERGE_RESOLUTION|>--- conflicted
+++ resolved
@@ -59,11 +59,8 @@
          :ok <- validate_toplevel_only_filter_dimension(query),
          :ok <- validate_special_metrics_filters(query),
          :ok <- validate_filtered_goals_exist(query),
-<<<<<<< HEAD
          :ok <- validate_segments_allowed(site, query, %{}),
-=======
          :ok <- validate_revenue_metrics_access(site, query),
->>>>>>> 45bcf55d
          :ok <- validate_metrics(query),
          :ok <- validate_include(query) do
       {:ok, query}
